--- conflicted
+++ resolved
@@ -7,16 +7,11 @@
 results/**/*.txt
 scripts/*
 !scripts/*.py
-<<<<<<< HEAD
-
-# Experiment tracking in mlflow
-src/mlflow/artifacts/*
-=======
 !scripts/*.ipynb
 notes.txt
 
 # Experiment tracking in mlflow
->>>>>>> 649da349
+src/mlflow/artifacts/*
 src/mlflow/database/*
 
 # Byte-compiled / optimized / DLL files
